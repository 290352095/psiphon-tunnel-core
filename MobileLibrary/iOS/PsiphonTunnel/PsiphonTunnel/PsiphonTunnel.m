--- conflicted
+++ resolved
@@ -998,7 +998,6 @@
 }
 
 - (void)logMessage:(NSString *)message {
-<<<<<<< HEAD
     NSString *timestamp = [rfc3339Formatter stringFromDate:[NSDate date]];
     [self logMessage:message withTimestamp:timestamp];
 }
@@ -1007,11 +1006,6 @@
     if ([self.tunneledAppDelegate respondsToSelector:@selector(onDiagnosticMessage:withTimestamp:)]) {
         dispatch_async(self->callbackQueue, ^{
             [self.tunneledAppDelegate onDiagnosticMessage:message withTimestamp:timestamp];
-=======
-    if ([self.tunneledAppDelegate respondsToSelector:@selector(onDiagnosticMessage:)]) {
-        dispatch_sync(self->callbackQueue, ^{
-            [self.tunneledAppDelegate onDiagnosticMessage:message];
->>>>>>> c3017a85
         });
     }
 }
